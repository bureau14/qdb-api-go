--- conflicted
+++ resolved
@@ -88,21 +88,10 @@
 			WithTables([]string{table.Name()}).
 			WithColumns(columnNames)
 
-<<<<<<< HEAD
-	reader, err := NewReader(handle, opts)
-	if err != nil {
-		assert.NoError(err)
-
-		return
-	}
-
-	reader.Close()
-=======
 		reader, err := NewReader(handle, opts)
 		defer reader.Close()
 		assert.NoError(err)
 	})
->>>>>>> ae71c7ef
 }
 
 func TestReaderCanReadDataFromTables(t *testing.T) {
@@ -117,16 +106,6 @@
 
 			names := writerTableNames(tables)
 
-<<<<<<< HEAD
-		opts := NewReaderOptions().WithTables(names)
-		reader, err := NewReader(handle, opts)
-		if err != nil {
-			require.NoError(rt, err)
-
-			return
-		}
-		defer reader.Close()
-=======
 			// columns := writerTablesColumns(tables)
 			// columnNames := columnNamesFromWriterColumns(columns)
 
@@ -134,7 +113,6 @@
 			reader, err := NewReader(handle, opts)
 			require.NoError(rt, err)
 			defer reader.Close()
->>>>>>> ae71c7ef
 
 			data, err := reader.FetchAll()
 			require.NoError(rt, err)
