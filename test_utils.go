--- conflicted
+++ resolved
@@ -1209,9 +1209,6 @@
 		TimestampPoints: timestampPoints,
 		SymbolPoints:    symbolPoints,
 	}
-<<<<<<< HEAD
-}
-=======
 }
 
 // createDoubleTimeseriesWithPoints spins up a fresh time-series containing one
@@ -1375,9 +1372,8 @@
 //
 //	func TestMyDatabaseFunction(t *testing.T) {
 //		handle := newTestHandle(t)
-//		defer handle.Close()
 //		
-//		WithGCAndHandle(t, handle, "TestMyDatabaseFunction", func(t *testing.T) {
+//		WithGCAndHandle(t, handle, "TestMyDatabaseFunction", func() {
 //			// Your test code here
 //		})
 //	}
@@ -1406,5 +1402,4 @@
 		testDuration,
 		postGCDuration,
 		preGCDuration+postGCDuration)
-}
->>>>>>> ae71c7ef
+}