--- conflicted
+++ resolved
@@ -1,7 +1,4 @@
 .vscode*
 db/
-<<<<<<< HEAD
-=======
 /qdb
->>>>>>> df162bef
 *.out