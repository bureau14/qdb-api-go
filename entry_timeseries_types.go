--- conflicted
+++ resolved
@@ -590,28 +590,14 @@
 
 // TsBulk : A structure that permits to append data to a timeseries
 type TsBulk struct {
-<<<<<<< HEAD
 	err       error
 	rowCount  int
 	index     int
 	timestamp time.Time
-	alias     string
-	handle    C.qdb_handle_t
-	columns   []TsColumnInfo
 	table     C.qdb_local_table_t
 }
 
-// RowCount : returns the number of rows to be appended
-=======
-	err error
-	rowCount  int
-	index     int
-	timestamp time.Time
-	table     C.qdb_local_table_t
-}
-
 // RowCount : returns the number of rows to be append
->>>>>>> 2b309d18
 func (t TsBulk) RowCount() int {
 	return t.rowCount
 }
