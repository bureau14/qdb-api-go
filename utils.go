package qdb

/*
	#include <stdlib.h>
        #include <string.h> // for memcpy
	#include <qdb/client.h>
*/
import "C"
import (
	"fmt"
	"math"
	"math/rand"
	"time"
	"unsafe"
)

// All available columns we support
var columnTypes = [...]TsColumnType{TsColumnInt64, TsColumnDouble, TsColumnTimestamp, TsColumnBlob, TsColumnString}

func convertToCharStarStar(toConvert []string) unsafe.Pointer {
	var v *C.char
	ptrSize := unsafe.Sizeof(v)
	size := len(toConvert)
	data := C.malloc(C.size_t(size) * C.size_t(ptrSize))
	for i := 0; i < size; i++ {
		element := (**C.char)(unsafe.Pointer(uintptr(data) + uintptr(i)*ptrSize))
		*element = (*C.char)(convertToCharStar(toConvert[i]))
	}
	return data
}

func releaseCharStarStar(data unsafe.Pointer, size int) {
	var v *C.char
	ptrSize := unsafe.Sizeof(v)
	for i := 0; i < size; i++ {
		element := (**C.char)(unsafe.Pointer(uintptr(data) + uintptr(i)*ptrSize))
		releaseCharStar(*element)
	}
	C.free(data)
}

func convertToCharStar(toConvert string) *C.char {
	if len(toConvert) == 0 {
		return nil
	}
	return C.CString(toConvert)
}

func releaseCharStar(data *C.char) {
	if data != nil {
		C.free(unsafe.Pointer(data))
	}
}

const letterBytes = "abcdefghijklmnopqrstuvwxyzABCDEFGHIJKLMNOPQRSTUVWXYZ"
const (
	letterIdxBits = 6                    // 6 bits to represent a letter index
	letterIdxMask = 1<<letterIdxBits - 1 // All 1-bits, as many as letterIdxBits
	letterIdxMax  = 63 / letterIdxBits   // # of letter indices fitting in 63 bits
)

func generateAlias(n int) string {
	b := make([]byte, n)

	// A rand.Int63() generates 63 random bits, enough for letterIdxMax letters!
	for i, cache, remain := n-1, rand.Int63(), letterIdxMax; i >= 0; {
		if remain == 0 {
			cache, remain = rand.Int63(), letterIdxMax
		}
		if idx := int(cache & letterIdxMask); idx < len(letterBytes) {
			b[i] = letterBytes[idx]
			i--
		}
		cache >>= letterIdxBits
		remain--
	}

	return string(b)
}

// Returns a default-size alias (16 characters
func generateDefaultAlias() string {
	return generateAlias(16)
}

func generateColumnName() string {
	return generateAlias(16)
}

// Returns a random column type
func randomColumnType() TsColumnType {
	n := rand.Intn(len(columnTypes))

	return columnTypes[n]

}

// Generates names for exactly `n` column names
func generateColumnNames(n int) []string {
	var ret []string = make([]string, n)

	for i, _ := range ret {
		ret[i] = generateColumnName()
	}

	return ret
}

// Generate writer column info for exactly `n` columns.
func generateWriterColumns(n int) []WriterColumn {

	var ret []WriterColumn = make([]WriterColumn, n)

	for i, _ := range ret {
		cname := generateColumnName()
		ctype := randomColumnType()
		ret[i] = WriterColumn{cname, ctype}
	}

	return ret
}

func generateWriterColumnsOfAllTypes() []WriterColumn {
	// Generate column information for each available column type.
	var ret []WriterColumn = make([]WriterColumn, len(columnTypes))

	for i, ctype := range columnTypes {
		cname := generateColumnName()
		ret[i] = WriterColumn{cname, ctype}
	}

	return ret
}

// Similar to `generateWriterColumns`, but ensures all columns are of the specified
// type.
func generateWriterColumnsOfType(n int, ctype TsColumnType) []WriterColumn {

	// Lazy approach: just generate using random column types, then overwrite
	ret := generateWriterColumns(n)

	for i, _ := range ret {
		ret[i].ColumnType = ctype
	}

	return ret
}

// Takes an array of WriterColumns and converts it to TsColumnInfo, which can then be
// used to e.g. create a table.
func convertWriterColumnsToColumnInfo(xs []WriterColumn) []TsColumnInfo {
	ret := make([]TsColumnInfo, len(xs))

	for i, _ := range xs {
		if xs[i].ColumnType == TsColumnSymbol {
			// We just generate a random alias for the symbol table name
			ret[i] = NewSymbolColumnInfo(xs[i].ColumnName, generateDefaultAlias())
		} else {
			ret[i] = NewTsColumnInfo(xs[i].ColumnName, xs[i].ColumnType)
		}
	}

	return ret
}

func generateColumnInfosOfType(n int, ctype TsColumnType) []TsColumnInfo {
	return convertWriterColumnsToColumnInfo(generateWriterColumnsOfType(n, ctype))
}

func generateColumnInfosOfAllTypes() []TsColumnInfo {
	return convertWriterColumnsToColumnInfo(generateWriterColumnsOfAllTypes())
}

func generateColumnInfos(n int) []TsColumnInfo {
	return convertWriterColumnsToColumnInfo(generateWriterColumns(n))
}

func createTableOfColumnInfos(handle HandleType, columnInfos []TsColumnInfo, shardSize time.Duration) (TimeseriesEntry, error) {
	tableName := generateDefaultAlias()

	table := handle.Table(tableName)
	err := table.Create(shardSize, columnInfos...)

	if err != nil {
		return TimeseriesEntry{}, err
	}

	return table, nil
}

func createTableOfColumnInfosAndDefaultShardSize(handle HandleType, columns []TsColumnInfo) (TimeseriesEntry, error) {
	var duration time.Duration = 86400 * 1000 * 1000 * 1000 // 1 day
	return createTableOfColumnInfos(handle, columns, duration)
}

// Takes writer columns and a creates a table that matches the format. Returns the table
// object that was created.
func createTableOfWriterColumns(handle HandleType, columns []WriterColumn, shardSize time.Duration) (TimeseriesEntry, error) {
	columnInfos := convertWriterColumnsToColumnInfo(columns)

	return createTableOfColumnInfos(handle, columnInfos, shardSize)
}

func createTableOfWriterColumnsAndDefaultShardSize(handle HandleType, columns []WriterColumn) (TimeseriesEntry, error) {
	var duration time.Duration = 86400 * 1000 * 1000 * 1000 // 1 day
	return createTableOfWriterColumns(handle, columns, duration)
}

func generateWriterDataInt64(n int) WriterData {
	xs := make([]int64, n)

	for i, _ := range xs {
		xs[i] = rand.Int63()
	}

	return NewWriterDataInt64(xs)
}

func generateWriterDataDouble(n int) WriterData {
	xs := make([]float64, n)

	for i, _ := range xs {
		xs[i] = rand.NormFloat64()
	}

	return NewWriterDataDouble(xs)
}

func generateWriterDataTimestamp(n int) WriterData {
	// XXX(leon): should be improved to be more random, instead
	//            we're reusing the code that generates the index here.
	return NewWriterDataTimestamp(generateDefaultIndex(n))
}

func generateWriterDataBlob(n int) WriterData {
	xs := make([][]byte, n)

	for i, _ := range xs {
		// Hard-coded 16 byte blobs, could be randomized.
		x := make([]byte, 16)
		n_, err := rand.Read(x)

		if err != nil {
			panic(err)
		}

		if n_ != len(x) {
			panic(fmt.Sprintf("Random generator did not return the amount of bytes we expected to be read: %v", n_))
		}

		xs[i] = x
	}

	return NewWriterDataBlob(xs)
}

func generateWriterDataString(n int) WriterData {
	xs := make([]string, n)

	for i, _ := range xs {
		// We just defer to generateAlias(), which already generates random strings.
		// As with blobs, we'll use a hardcoded 16 length
		xs[i] = generateAlias(16)
	}

	return NewWriterDataString(xs)
}

// Generates artifical writer data for a single column
func generateWriterData(n int, column WriterColumn) (WriterData, error) {
	switch column.ColumnType {
	case TsColumnBlob:
		return generateWriterDataBlob(n), nil
	case TsColumnSymbol:
		// Symbols are represented as strings to the user
		fallthrough
	case TsColumnString:
		return generateWriterDataString(n), nil
	case TsColumnInt64:
		return generateWriterDataInt64(n), nil
	case TsColumnDouble:
		return generateWriterDataDouble(n), nil
	case TsColumnTimestamp:
		return generateWriterDataTimestamp(n), nil
	}

	return nil, fmt.Errorf("Unrecognized column type: %v", column.ColumnType)
}

// Generates artificial data to be inserted for each column.
func generateWriterDatas(n int, columns []WriterColumn) ([]WriterData, error) {
	var ret []WriterData = make([]WriterData, len(columns))

	for i, column := range columns {
		data, err := generateWriterData(n, column)

		if err != nil {
			return nil, fmt.Errorf("generateWriterData failed for column %d (%v): %w", i, column.ColumnType, err)
		}

		ret[i] = data
	}

	return ret, nil
}

// Generates an time index
func generateIndex(n int, start time.Time, step time.Duration) []time.Time {
	var ret []time.Time = make([]time.Time, n)

	for i, _ := range ret {
		nsec := step.Nanoseconds() * int64(i)
		ret[i] = start.Add(time.Duration(nsec))
	}

	return ret
}

// Generates an index with a default start date and step
func generateDefaultIndex(n int) []time.Time {

	var start time.Time = time.Unix(1745514000, 0).UTC() // 2025-04-25
	var duration time.Duration = 100 * 1000 * 1000       // 100ms

	return generateIndex(n, start, duration)
}

func charStarArrayToSlice(strings **C.char, length int) []*C.char {
	// See https://github.com/mattn/go-sqlite3/issues/238 for details.
	return (*[(math.MaxInt32 - 1) / unsafe.Sizeof((*C.char)(nil))]*C.char)(unsafe.Pointer(strings))[:length:length]
}

// qdbAllocBytes directly allocates a buffer of the specified byte size.
// You must explicitly call qdb_release() to free the allocated memory.
func qdbAllocBytes(h HandleType, totalBytes int) (unsafe.Pointer, error) {
	var basePtr unsafe.Pointer
	errCode := C.qdb_alloc_buffer(h.handle, C.qdb_size_t(totalBytes), &basePtr)
	err := makeErrorOrNil(errCode)

	if err != nil {
		return nil, err
	}

	if basePtr == nil {
		return nil, fmt.Errorf("qdbAllocBytes: returned nil pointer")
	}

	return basePtr, nil
}

// qdbAllocBuffer allocates a typed buffer via qdbAllocBytes.
// It explicitly calculates buffer size based on the provided element type and count.
func qdbAllocBuffer[T any](h HandleType, count int) (*T, error) {
	totalSize := int(unsafe.Sizeof(*new(T))) * count
	ptr, err := qdbAllocBytes(h, totalSize)

	if err != nil {
		return nil, err
	}

	return (*T)(ptr), nil
}

<<<<<<< HEAD
// qdbAllocAndCopyBytes allocates memory using C.qdb_copy_alloc_buffer, and returns
// and arbitrary pointer (unsafe.Pointer)
func qdbAllocAndCopyBytes[T any](h HandleType, src []T) (unsafe.Pointer, error) {
=======
// qdbCopyAllocBuffer allocates and copies a typed buffer in a single call via
// the qdb_copy_alloc_buffer C API. The function copies the content of the
// provided source slice and returns a pointer to the newly allocated buffer.
// Caller is responsible for releasing the memory using qdbRelease().
func qdbCopyAllocBuffer[T any](h HandleType, src []T) (*T, error) {
	n := len(src)
	if n == 0 {
		return nil, fmt.Errorf("source slice is empty; cannot allocate buffer")
	}

	totalSize := int(unsafe.Sizeof(src[0])) * n
	var destPtr unsafe.Pointer
	errCode := C.qdb_copy_alloc_buffer(h.handle, unsafe.Pointer(&src[0]), C.qdb_size_t(totalSize), &destPtr)
	err := makeErrorOrNil(errCode)

	if err != nil {
		return nil, err
	}

	if destPtr == nil {
		return nil, fmt.Errorf("qdbCopyAllocBuffer: returned nil pointer")
	}

	return (*T)(destPtr), nil
}

// qdbAllocAndCopy allocates memory using qdbAllocBytes, copies the provided Go slice into it,
// and returns a typed pointer (*Dst). This function safely encapsulates unsafe memory conversions.
// Caller is responsible for releasing allocated memory.
func qdbAllocAndCopy[Src, Dst any](h HandleType, src []Src) (*Dst, error) {
>>>>>>> 23a31e45
	n := len(src)
	if n == 0 {
		return nil, fmt.Errorf("source slice is empty; cannot allocate buffer")
	}

	totalSize := int(unsafe.Sizeof(src[0])) * n

	var basePtr unsafe.Pointer
	errCode := C.qdb_copy_alloc_buffer(h.handle, unsafe.Pointer(&src[0]), C.qdb_size_t(totalSize), &basePtr)
	err := makeErrorOrNil(errCode)

	if err != nil {
		return nil, err
	}

	if basePtr == nil {
		return nil, fmt.Errorf("qdbAllocAndCopyBytes: returned nil pointer")
	}

	return basePtr, nil
}

// qdbAllocAndCopyBytes allocates memory using qdbAllocBytes, copies the provided Go slice into it,
// and returns a typed pointer (*Dst). This function safely encapsulates unsafe memory conversions.
// Caller is responsible for releasing allocated memory.
func qdbAllocAndCopyBuffer[Src, Dst any](h HandleType, src []Src) (*Dst, error) {

	basePtr, err := qdbAllocAndCopyBytes(h, src)
	if err != nil {
		return nil, err
	}

	return (*Dst)(basePtr), nil
}

func qdbRelease[T any](h HandleType, ptr *T) {
	qdbReleasePointer(h, unsafe.Pointer(ptr))
}

func qdbReleasePointer(h HandleType, ptr unsafe.Pointer) {
	C.qdb_release(h.handle, ptr)
}

// Copies a Go string and returns a `char const *`-like string. Allocates memory using
// the QDB C API's memory handler for high performance memory allocation. Must be released
// by the user using `qdbRelease()` when done.
func qdbCopyString(h HandleType, s string) (*C.char, error) {
	if len(s) == 0 {
		return nil, fmt.Errorf("cannot allocate empty string")
	}

	buf := append(unsafe.Slice(unsafe.StringData(s), len(s)), 0)

	ptr, err := qdbCopyAllocBuffer[byte](h, buf)
	if err != nil {
		return nil, fmt.Errorf("qdbCopyString: allocation failed: %w", err)
	}

	return (*C.char)(unsafe.Pointer(ptr)), nil
}<|MERGE_RESOLUTION|>--- conflicted
+++ resolved
@@ -361,42 +361,9 @@
 	return (*T)(ptr), nil
 }
 
-<<<<<<< HEAD
 // qdbAllocAndCopyBytes allocates memory using C.qdb_copy_alloc_buffer, and returns
 // and arbitrary pointer (unsafe.Pointer)
 func qdbAllocAndCopyBytes[T any](h HandleType, src []T) (unsafe.Pointer, error) {
-=======
-// qdbCopyAllocBuffer allocates and copies a typed buffer in a single call via
-// the qdb_copy_alloc_buffer C API. The function copies the content of the
-// provided source slice and returns a pointer to the newly allocated buffer.
-// Caller is responsible for releasing the memory using qdbRelease().
-func qdbCopyAllocBuffer[T any](h HandleType, src []T) (*T, error) {
-	n := len(src)
-	if n == 0 {
-		return nil, fmt.Errorf("source slice is empty; cannot allocate buffer")
-	}
-
-	totalSize := int(unsafe.Sizeof(src[0])) * n
-	var destPtr unsafe.Pointer
-	errCode := C.qdb_copy_alloc_buffer(h.handle, unsafe.Pointer(&src[0]), C.qdb_size_t(totalSize), &destPtr)
-	err := makeErrorOrNil(errCode)
-
-	if err != nil {
-		return nil, err
-	}
-
-	if destPtr == nil {
-		return nil, fmt.Errorf("qdbCopyAllocBuffer: returned nil pointer")
-	}
-
-	return (*T)(destPtr), nil
-}
-
-// qdbAllocAndCopy allocates memory using qdbAllocBytes, copies the provided Go slice into it,
-// and returns a typed pointer (*Dst). This function safely encapsulates unsafe memory conversions.
-// Caller is responsible for releasing allocated memory.
-func qdbAllocAndCopy[Src, Dst any](h HandleType, src []Src) (*Dst, error) {
->>>>>>> 23a31e45
 	n := len(src)
 	if n == 0 {
 		return nil, fmt.Errorf("source slice is empty; cannot allocate buffer")
@@ -450,7 +417,7 @@
 
 	buf := append(unsafe.Slice(unsafe.StringData(s), len(s)), 0)
 
-	ptr, err := qdbCopyAllocBuffer[byte](h, buf)
+	ptr, err := qdbAllocAndCopyBytes(h, buf)
 	if err != nil {
 		return nil, fmt.Errorf("qdbCopyString: allocation failed: %w", err)
 	}
