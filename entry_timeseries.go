package qdb

/*
	#include <qdb/ts.h>
	#include <qdb/error.h>
	#include <qdb/client.h>
*/
import "C"
import (
	"unsafe"
)

<<<<<<< HEAD
// SizeType typedef qdb_size_t
type SizeType C.qdb_size_t

// TsColumnInfo : column information in timeseries
type TsColumnInfo struct {
	Name string
	Type TsColumnType
}

func (tsCI TsColumnInfo) toStructC() C.qdb_ts_column_info_t {
	// The [4]byte is some sort of padding necessary for Go : struct(char *, int, 4 byte of padding)
	return C.qdb_ts_column_info_t{C.CString(tsCI.Name), C.qdb_ts_column_type_t(tsCI.Type), [4]byte{}}
}

func (cval C.qdb_ts_column_info_t) toStructG() TsColumnInfo {
	return TsColumnInfo{C.GoString(cval.name), TsColumnType(cval._type)}
}

// TsColumnInfos : multiple column information in timeseries
type TsColumnInfos []TsColumnInfo

func (r TsColumnInfos) toStructC() []C.qdb_ts_column_info_t {
	var cColumnsInfos []C.qdb_ts_column_info_t
	for index := range r {
		cColumnsInfos = append(cColumnsInfos, r[index].toStructC())
	}
	return cColumnsInfos
}

// TsColumnType : Timeseries column types
type TsColumnType C.qdb_ts_column_type_t

// Values
//	TsColumnDouble : column is a double point
//	TsColumnBlob : column is a blob point
const (
	TsColumnDouble TsColumnType = C.qdb_ts_column_double
	TsColumnBlob   TsColumnType = C.qdb_ts_column_blob
)

// NewTsColumnInfo : create a column info structure
func NewTsColumnInfo(columnName string, columnType TsColumnType) TsColumnInfo {
	return TsColumnInfo{columnName, columnType}
}

=======
>>>>>>> 8ab97ffd
// TimeseriesEntry : timeseries double entry data type
type TimeseriesEntry struct {
	Entry
}

<<<<<<< HEAD
// ColumnInfos : return the current columns information
func (entry TimeseriesEntry) ColumnInfos() TsColumnInfos {
	return entry.columns
}

// Create : create a new timeseries
func (entry TimeseriesEntry) Create() error {
=======
// Columns : return the current columns
func (entry TimeseriesEntry) Columns() ([]TsDoubleColumn, []TsBlobColumn, error) {
>>>>>>> 8ab97ffd
	alias := C.CString(entry.alias)
	var columns *C.qdb_ts_column_info_t
	var columnsCount C.qdb_size_t
	err := C.qdb_ts_list_columns(entry.handle, alias, &columns, &columnsCount)
	var doubleColumns []TsDoubleColumn
	var blobColumns []TsBlobColumn
	if err == 0 {
		doubleColumns, blobColumns = columnArrayToGo(entry, columns, columnsCount)
	}
<<<<<<< HEAD
	return makeErrorOrNil(err)
}

// InsertColumns : insert columns in a existing timeseries
func (entry *TimeseriesEntry) InsertColumns(cols ...TsColumnInfo) error {
	colsToInsert := TsColumnInfos(cols)
	alias := C.CString(entry.alias)
	columnsCount := C.qdb_size_t(len(colsToInsert))
	columnsArray := colsToInsert.toStructC()
	var columns *C.qdb_ts_column_info_t
	if columnsCount != 0 {
		columns = &columnsArray[0]
	} else {
		columns = nil
	}
	err := C.qdb_ts_insert_columns(entry.handle, alias, columns, columnsCount)
	if err == 0 {
		length := int(columnsCount)
		if length > 0 {
			previousLength := len(entry.columns)
			entry.columns = append(entry.columns, cols...)
			tmpslice := (*[1 << 30]C.qdb_ts_column_info_t)(unsafe.Pointer(columns))[:length:length]
			for i, s := range tmpslice {
				entry.columns[i+previousLength] = s.toStructG()
			}
		}
	}
	return makeErrorOrNil(err)
}

// TsDoublePoint : timestamped data
type TsDoublePoint struct {
	Timestamp time.Time
	Content   float64
}

func (dp TsDoublePoint) toStructC() C.qdb_ts_double_point {
	return C.qdb_ts_double_point{toQdbTimespec(dp.Timestamp), C.double(dp.Content)}
}

func (cval C.qdb_ts_double_point) toStructG() TsDoublePoint {
	return TsDoublePoint{cval.timestamp.toStructG(), float64(cval.value)}
=======
	return doubleColumns, blobColumns, makeErrorOrNil(err)
>>>>>>> 8ab97ffd
}

// Create : create a new timeseries
func (entry TimeseriesEntry) Create(cols ...TsColumnInfo) error {
	alias := C.CString(entry.alias)
	columns := columnInfoArrayToC(cols...)
	columnsCount := C.qdb_size_t(len(cols))
	err := C.qdb_ts_create(entry.handle, alias, columns, columnsCount)
	return makeErrorOrNil(err)
}

// DoubleColumn : create a column object
func (entry TimeseriesEntry) DoubleColumn(columnName string) TsDoubleColumn {
	return TsDoubleColumn{tsColumn{TsColumnInfo{columnName, TsColumnDouble}, entry}}
}

// BlobColumn : create a column object
func (entry TimeseriesEntry) BlobColumn(columnName string) TsBlobColumn {
	return TsBlobColumn{tsColumn{TsColumnInfo{columnName, TsColumnBlob}, entry}}
}

// Insert double points into a timeseries
func (column TsDoubleColumn) Insert(points ...TsDoublePoint) error {
	alias := C.CString(column.parent.alias)
	columnName := C.CString(column.name)
	contentCount := C.qdb_size_t(len(points))
	content := doublePointArrayToC(points...)
	err := C.qdb_ts_double_insert(column.parent.handle, alias, columnName, content, contentCount)
	return makeErrorOrNil(err)
}

// Insert blob points into a timeseries
func (column TsBlobColumn) Insert(points ...TsBlobPoint) error {
	alias := C.CString(column.parent.alias)
	columnName := C.CString(column.name)
	contentCount := C.qdb_size_t(len(points))
	content := blobPointArrayToC(points...)
	err := C.qdb_ts_blob_insert(column.parent.handle, alias, columnName, content, contentCount)
	return makeErrorOrNil(err)
}

// GetRanges : Retrieves blobs in the specified range of the time series column.
//	It is an error to call this function on a non existing time-series.
func (column TsDoubleColumn) GetRanges(rgs ...TsRange) ([]TsDoublePoint, error) {
	alias := C.CString(column.parent.alias)
	columnName := C.CString(column.name)
	ranges := rangeArrayToC(rgs...)
	rangesCount := C.qdb_size_t(len(rgs))
	var points *C.qdb_ts_double_point
	var pointsCount C.qdb_size_t
	err := C.qdb_ts_double_get_ranges(column.parent.handle, alias, columnName, ranges, rangesCount, &points, &pointsCount)

	if err == 0 {
		defer column.parent.Release(unsafe.Pointer(points))
		return doublePointArrayToGo(points, pointsCount), nil
	}
	return nil, ErrorType(err)
}

// GetRanges : Retrieves blobs in the specified range of the time series column.
//	It is an error to call this function on a non existing time-series.
func (column TsBlobColumn) GetRanges(rgs ...TsRange) ([]TsBlobPoint, error) {
	alias := C.CString(column.parent.alias)
	columnName := C.CString(column.name)
	ranges := rangeArrayToC(rgs...)
	rangesCount := C.qdb_size_t(len(rgs))
	var points *C.qdb_ts_blob_point
	var pointsCount C.qdb_size_t
	err := C.qdb_ts_blob_get_ranges(column.parent.handle, alias, columnName, ranges, rangesCount, &points, &pointsCount)

	if err == 0 {
		defer column.parent.Release(unsafe.Pointer(points))
		return blobPointArrayToGo(points, pointsCount), nil
	}
	return nil, ErrorType(err)
}

// Aggregate : Aggregate a sub-part of a timeseries from the specified aggregations.
//	It is an error to call this function on a non existing time-series.
func (column TsDoubleColumn) Aggregate(aggs ...*TsDoubleAggregation) ([]TsDoubleAggregation, error) {
	alias := C.CString(column.parent.alias)
	columnName := C.CString(column.name)
	aggregations := doubleAggregationArrayToC(aggs...)
	aggregationsCount := C.qdb_size_t(len(aggs))
	var output []TsDoubleAggregation
	err := C.qdb_ts_double_aggregate(column.parent.handle, alias, columnName, aggregations, aggregationsCount)
	if err == 0 {
		output = doubleAggregationArrayToGo(aggregations, aggregationsCount, aggs)
	}
	return output, makeErrorOrNil(err)
}

// Aggregate : Aggregate a sub-part of the time series.
//	It is an error to call this function on a non existing time-series.
func (column TsBlobColumn) Aggregate(aggs ...*TsBlobAggregation) ([]TsBlobAggregation, error) {
	alias := C.CString(column.parent.alias)
	columnName := C.CString(column.name)
	aggregations := blobAggregationArrayToC(aggs...)
	aggregationsCount := C.qdb_size_t(len(aggs))
	var output []TsBlobAggregation
	err := C.qdb_ts_blob_aggregate(column.parent.handle, alias, columnName, aggregations, aggregationsCount)
	if err == 0 {
		output = blobAggregationArrayToGo(aggregations, aggregationsCount, aggs)
	}
	return output, makeErrorOrNil(err)
}<|MERGE_RESOLUTION|>--- conflicted
+++ resolved
@@ -10,71 +10,13 @@
 	"unsafe"
 )
 
-<<<<<<< HEAD
-// SizeType typedef qdb_size_t
-type SizeType C.qdb_size_t
-
-// TsColumnInfo : column information in timeseries
-type TsColumnInfo struct {
-	Name string
-	Type TsColumnType
-}
-
-func (tsCI TsColumnInfo) toStructC() C.qdb_ts_column_info_t {
-	// The [4]byte is some sort of padding necessary for Go : struct(char *, int, 4 byte of padding)
-	return C.qdb_ts_column_info_t{C.CString(tsCI.Name), C.qdb_ts_column_type_t(tsCI.Type), [4]byte{}}
-}
-
-func (cval C.qdb_ts_column_info_t) toStructG() TsColumnInfo {
-	return TsColumnInfo{C.GoString(cval.name), TsColumnType(cval._type)}
-}
-
-// TsColumnInfos : multiple column information in timeseries
-type TsColumnInfos []TsColumnInfo
-
-func (r TsColumnInfos) toStructC() []C.qdb_ts_column_info_t {
-	var cColumnsInfos []C.qdb_ts_column_info_t
-	for index := range r {
-		cColumnsInfos = append(cColumnsInfos, r[index].toStructC())
-	}
-	return cColumnsInfos
-}
-
-// TsColumnType : Timeseries column types
-type TsColumnType C.qdb_ts_column_type_t
-
-// Values
-//	TsColumnDouble : column is a double point
-//	TsColumnBlob : column is a blob point
-const (
-	TsColumnDouble TsColumnType = C.qdb_ts_column_double
-	TsColumnBlob   TsColumnType = C.qdb_ts_column_blob
-)
-
-// NewTsColumnInfo : create a column info structure
-func NewTsColumnInfo(columnName string, columnType TsColumnType) TsColumnInfo {
-	return TsColumnInfo{columnName, columnType}
-}
-
-=======
->>>>>>> 8ab97ffd
 // TimeseriesEntry : timeseries double entry data type
 type TimeseriesEntry struct {
 	Entry
 }
 
-<<<<<<< HEAD
-// ColumnInfos : return the current columns information
-func (entry TimeseriesEntry) ColumnInfos() TsColumnInfos {
-	return entry.columns
-}
-
-// Create : create a new timeseries
-func (entry TimeseriesEntry) Create() error {
-=======
 // Columns : return the current columns
 func (entry TimeseriesEntry) Columns() ([]TsDoubleColumn, []TsBlobColumn, error) {
->>>>>>> 8ab97ffd
 	alias := C.CString(entry.alias)
 	var columns *C.qdb_ts_column_info_t
 	var columnsCount C.qdb_size_t
@@ -84,52 +26,7 @@
 	if err == 0 {
 		doubleColumns, blobColumns = columnArrayToGo(entry, columns, columnsCount)
 	}
-<<<<<<< HEAD
-	return makeErrorOrNil(err)
-}
-
-// InsertColumns : insert columns in a existing timeseries
-func (entry *TimeseriesEntry) InsertColumns(cols ...TsColumnInfo) error {
-	colsToInsert := TsColumnInfos(cols)
-	alias := C.CString(entry.alias)
-	columnsCount := C.qdb_size_t(len(colsToInsert))
-	columnsArray := colsToInsert.toStructC()
-	var columns *C.qdb_ts_column_info_t
-	if columnsCount != 0 {
-		columns = &columnsArray[0]
-	} else {
-		columns = nil
-	}
-	err := C.qdb_ts_insert_columns(entry.handle, alias, columns, columnsCount)
-	if err == 0 {
-		length := int(columnsCount)
-		if length > 0 {
-			previousLength := len(entry.columns)
-			entry.columns = append(entry.columns, cols...)
-			tmpslice := (*[1 << 30]C.qdb_ts_column_info_t)(unsafe.Pointer(columns))[:length:length]
-			for i, s := range tmpslice {
-				entry.columns[i+previousLength] = s.toStructG()
-			}
-		}
-	}
-	return makeErrorOrNil(err)
-}
-
-// TsDoublePoint : timestamped data
-type TsDoublePoint struct {
-	Timestamp time.Time
-	Content   float64
-}
-
-func (dp TsDoublePoint) toStructC() C.qdb_ts_double_point {
-	return C.qdb_ts_double_point{toQdbTimespec(dp.Timestamp), C.double(dp.Content)}
-}
-
-func (cval C.qdb_ts_double_point) toStructG() TsDoublePoint {
-	return TsDoublePoint{cval.timestamp.toStructG(), float64(cval.value)}
-=======
 	return doubleColumns, blobColumns, makeErrorOrNil(err)
->>>>>>> 8ab97ffd
 }
 
 // Create : create a new timeseries
@@ -138,6 +35,15 @@
 	columns := columnInfoArrayToC(cols...)
 	columnsCount := C.qdb_size_t(len(cols))
 	err := C.qdb_ts_create(entry.handle, alias, columns, columnsCount)
+	return makeErrorOrNil(err)
+}
+
+// InsertColumns : insert columns in a existing timeseries
+func (entry TimeseriesEntry) InsertColumns(cols ...TsColumnInfo) error {
+	alias := C.CString(entry.alias)
+	columns := columnInfoArrayToC(cols...)
+	columnsCount := C.qdb_size_t(len(cols))
+	err := C.qdb_ts_insert_columns(entry.handle, alias, columns, columnsCount)
 	return makeErrorOrNil(err)
 }
 
