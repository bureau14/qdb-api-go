--- conflicted
+++ resolved
@@ -192,11 +192,7 @@
 	alias := C.CString(entry.alias)
 	columns := columnInfoArrayToC(cols...)
 	columnsCount := C.qdb_size_t(len(cols))
-<<<<<<< HEAD
-	bulk := &TsBulk{alias: entry.alias, handle: entry.handle, columns: cols}
-=======
 	bulk := &TsBulk{}
->>>>>>> 2b309d18
 	err := C.qdb_ts_local_table_init(entry.handle, alias, columns, columnsCount, &bulk.table)
 	return bulk, makeErrorOrNil(err)
 }
@@ -256,16 +252,4 @@
 func (t *TsBulk) Push() error {
 	err := C.qdb_ts_push(t.table)
 	return makeErrorOrNil(err)
-<<<<<<< HEAD
-}
-
-// Reset : reset the list, reusing the same columns
-func (t *TsBulk) Reset() error {
-	alias := C.CString(t.alias)
-	columns := columnInfoArrayToC(t.columns...)
-	columnsCount := C.qdb_size_t(len(t.columns))
-	err := C.qdb_ts_local_table_init(t.handle, alias, columns, columnsCount, &t.table)
-	return makeErrorOrNil(err)
-=======
->>>>>>> 2b309d18
 }