// Package qdb provides an api to a quasardb server
package qdb

/*
	#include <qdb/client.h>
	#include <qdb/node.h>
*/
import "C"
import (
	"encoding/json"
	"io/ioutil"
	"time"
	"unsafe"
)

// HandleType : An opaque handle to internal API-allocated structures needed for maintaining connection to a cluster.
type HandleType struct {
	handle C.qdb_handle_t
}

// Protocol : A network protocol.
type Protocol C.qdb_protocol_t

// Protocol values:
//	ProtocolTCP : Uses TCP/IP to communicate with the cluster. This is currently the only supported network protocol.
const (
	ProtocolTCP Protocol = C.qdb_p_tcp
)

// Compression : compression parameter
type Compression C.qdb_compression_t

// Compression values:
//	CompNone : No compression.
//	CompFast : Maximum compression speed, potentially minimum compression ratio. This is currently the default.
//	CompBest : Maximum compression ratio, potentially minimum compression speed. This is currently not implemented.
const (
	CompNone Compression = C.qdb_comp_none
	CompFast Compression = C.qdb_comp_fast
	CompBest Compression = C.qdb_comp_best
)

// APIVersion : Returns a string describing the API version.
func (h HandleType) APIVersion() string {
	version := C.qdb_version()
	defer h.Release(unsafe.Pointer(version))
	return C.GoString(version)
}

// APIBuild : Returns a string describing the exact API build.
func (h HandleType) APIBuild() string {
	build := C.qdb_build()
	defer h.Release(unsafe.Pointer(build))
	return C.GoString(build)
}

// Open : Creates a handle.
//	No connection will be established.
//	Not needed if you created your handle with NewHandle.
func (h HandleType) Open(protocol Protocol) error {
	err := C.qdb_open(&h.handle, C.qdb_protocol_t(protocol))
	return makeErrorOrNil(err)
}

// SetTimeout : Sets the timeout of all network operations.
//	The lower the timeout, the higher the risk of having timeout errors.
//	Keep in mind that the server-side timeout might be shorter.
func (h HandleType) SetTimeout(timeout time.Duration) error {
	err := C.qdb_option_set_timeout(h.handle, C.int(timeout/time.Millisecond))
	return makeErrorOrNil(err)
}

// Encryption : encryption option
type Encryption C.qdb_encryption_t

// Encryption values:
//	EncryptNone : No encryption.
//	EncryptAES : Uses aes gcm 256 encryption.
const (
	EncryptNone Encryption = C.qdb_crypt_none
	EncryptAES  Encryption = C.qdb_crypt_aes_gcm_256
)

// SetEncryption : Creates a handle.
//	No connection will be established.
//	Not needed if you created your handle with NewHandle.
func (h HandleType) SetEncryption(encryption Encryption) error {
	err := C.qdb_option_set_encryption(h.handle, C.qdb_encryption_t(encryption))
	return makeErrorOrNil(err)
}

type jSONCredentialConfig struct {
	Username  string `json:"username"`
	SecretKey string `json:"secret_key"`
}

// AddUserCredentials : add a username and key from a user config file.
func (h HandleType) AddUserCredentials(userCredentialFile string) error {
	fileConfig, err := ioutil.ReadFile(userCredentialFile)
	if err != nil {
		return err
	}
	var jsonConfig jSONCredentialConfig
	err = json.Unmarshal(fileConfig, &jsonConfig)
	if err != nil {
		return err
	}
	username := C.CString(jsonConfig.Username)
	secretKey := C.CString(jsonConfig.SecretKey)
	qdbErr := C.qdb_option_set_user_credentials(h.handle, username, secretKey)
	return makeErrorOrNil(qdbErr)
}

// AddClusterPublicKey : add the cluster public key from a cluster config file.
func (h HandleType) AddClusterPublicKey(clusterPublicKeyFile string) error {
	fileConfig, err := ioutil.ReadFile(clusterPublicKeyFile)
	if err != nil {
		return err
	}
	clusterPublicKey := C.CString(string(fileConfig))
	qdbErr := C.qdb_option_set_cluster_public_key(h.handle, clusterPublicKey)
	return makeErrorOrNil(qdbErr)
}

// SetMaxCardinality : Sets the maximum allowed cardinality of a quasardb query.
//	The default value is 10,007. The minimum allowed values is 100.
func (h HandleType) SetMaxCardinality(maxCardinality uint) error {
	err := C.qdb_option_set_max_cardinality(h.handle, C.qdb_uint_t(maxCardinality))
	return makeErrorOrNil(err)
}

// SetCompression : Set the compression level for all future messages emitted by the specified handle.
//	Regardless of this parameter, the API will be able to read whatever compression the server uses.
func (h HandleType) SetCompression(compressionLevel Compression) error {
	err := C.qdb_option_set_compression(h.handle, C.qdb_compression_t(compressionLevel))
	return makeErrorOrNil(err)
}

// Connect : connect a previously opened handle
//	Binds the client instance to a quasardb cluster and connect to at least one node within.
//	Quasardb URI are in the form qdb://<address>:<port> where <address> is either an IPv4 or IPv6 (surrounded with square brackets), or a domain name. It is recommended to specify multiple addresses should the designated node be unavailable.
//
//	URI examples:
//		qdb://myserver.org:2836 - Connects to myserver.org on the port 2836
//		qdb://127.0.0.1:2836 - Connects to the local IPv4 loopback on the port 2836
//		qdb://myserver1.org:2836,myserver2.org:2836 - Connects to myserver1.org or myserver2.org on the port 2836
//		qdb://[::1]:2836 - Connects to the local IPv6 loopback on the port 2836
func (h HandleType) Connect(clusterURI string) error {
	err := C.qdb_connect(h.handle, C.CString(clusterURI))
	return makeErrorOrNil(err)
}

// Close : Closes the handle previously opened.
//	This results in terminating all connections and releasing all internal buffers,
//	including buffers which may have been allocated as or a result of batch operations or get operations.
func (h HandleType) Close() error {
	err := C.qdb_close(h.handle)
	return makeErrorOrNil(err)
}

// Release : Releases an API-allocated buffer.
//	Failure to properly call this function may result in excessive memory usage.
//	Most operations that return a content (e.g. batch operations, qdb_blob_get, qdb_blob_get_and_update, qdb_blob_compare_and_swap...)
//	will allocate a buffer for the content and will not release the allocated buffer until you either call this function or close the handle.
//
//	The function will be able to release any kind of buffer allocated by a quasardb API call, whether it’s a single buffer, an array or an array of buffers.
func (h HandleType) Release(buffer unsafe.Pointer) {
	C.qdb_release(h.handle, buffer)
}

// NewHandle : Create a new handle, return error if needed
//	The handle is already opened (not connected) with tcp protocol
func NewHandle() (HandleType, error) {
	var h HandleType
	err := C.qdb_open((*C.qdb_handle_t)(&h.handle), C.qdb_protocol_t(ProtocolTCP))
	return h, makeErrorOrNil(err)
}

// SetupHandle : Setup an handle, return error if needed
//	The handle is already opened with tcp protocol
//	The handle is already connected with the clusterURI string
func SetupHandle(clusterURI string, timeout time.Duration) (HandleType, error) {
	h, err := NewHandle()
	if err != nil {
		return h, err
	}
	err = h.SetTimeout(timeout)
	if err != nil {
		return h, err
	}
	err = h.SetEncryption(EncryptNone)
	if err != nil {
		return h, err
	}
	err = h.Connect(clusterURI)
	return h, err
}

// MustSetupHandle : Setup an handle, panic on error
//	The handle is already opened with tcp protocol
//	The handle is already connected with the clusterURI string
//
//	Panic on error
func MustSetupHandle(clusterURI string, timeout time.Duration) HandleType {
	h, err := SetupHandle(clusterURI, timeout)
	if err != nil {
		panic(err)
	}
	return h
}

// SetupSecuredHandle : Setup a secured handle, return error if needed
//	The handle is already opened with tcp protocol
//	The handle is already secured with the cluster public key and the user credential files provided
//	(Note: the filenames are needed, not the content of the files)
//	The handle is already connected with the clusterURI string
func SetupSecuredHandle(clusterURI, clusterPublicKeyFile, userCredentialFile string, timeout time.Duration, encryption Encryption) (HandleType, error) {
	h, err := NewHandle()
	if err != nil {
		return h, err
	}
	err = h.AddClusterPublicKey(clusterPublicKeyFile)
	if err != nil {
		return h, err
	}
	err = h.AddUserCredentials(userCredentialFile)
	if err != nil {
		return h, err
	}
	err = h.SetTimeout(timeout)
	if err != nil {
		return h, err
	}
	err = h.SetEncryption(encryption)
	if err != nil {
		return h, err
	}
	err = h.Connect(clusterURI)
	return h, err
}

// MustSetupSecuredHandle : Setup a secured handle, panic on error
//	The handle is already opened with tcp protocol
//	The handle is already secured with the cluster public key and the user credential files provided
//	(Note: the filenames are needed, not the content of the files)
//	The handle is already connected with the clusterURI string
func MustSetupSecuredHandle(clusterURI, clusterPublicKeyFile, userCredentialFile string, timeout time.Duration, encryption Encryption) HandleType {
	h, err := SetupSecuredHandle(clusterURI, clusterPublicKeyFile, userCredentialFile, timeout, encryption)
	if err != nil {
		panic(err)
	}
	return h
}

// Entries creators

// Blob : Create a blob entry object
func (h HandleType) Blob(alias string) BlobEntry {
	return BlobEntry{Entry{h, alias}}
}

// Integer : Create an integer entry object
func (h HandleType) Integer(alias string) IntegerEntry {
	return IntegerEntry{Entry{h, alias}}
}

// Timeseries : Create a timeseries entry object
func (h HandleType) Timeseries(alias string, columns []TsColumnInfo) TimeseriesEntry {
	return TimeseriesEntry{Entry{h, alias}, columns}
}

<<<<<<< HEAD
// Node : Create a node object
func (h HandleType) Node(uri string) *Node {
	return &Node{h, uri}
=======
// Query : Create a query object to execute
func (h HandleType) Query() *Query {
	return &Query{h, []string{}, []string{}, []string{}}
>>>>>>> 70cf9fb7
}<|MERGE_RESOLUTION|>--- conflicted
+++ resolved
@@ -269,13 +269,12 @@
 	return TimeseriesEntry{Entry{h, alias}, columns}
 }
 
-<<<<<<< HEAD
 // Node : Create a node object
 func (h HandleType) Node(uri string) *Node {
 	return &Node{h, uri}
-=======
+}
+
 // Query : Create a query object to execute
 func (h HandleType) Query() *Query {
 	return &Query{h, []string{}, []string{}, []string{}}
->>>>>>> 70cf9fb7
 }