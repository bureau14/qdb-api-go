package qdb

import (
	"testing"
	"time"

	"github.com/stretchr/testify/assert"
	"github.com/stretchr/testify/require"
	"pgregory.net/rapid"
)

func TestWriterTableCreateNew(t *testing.T) {
	assert := assert.New(t)
	require := require.New(t)

	alias := generateDefaultAlias()
	cols := generateWriterColumns(1)
	writerTable, err := NewWriterTable(alias, cols)
	require.NoError(err)

	assert.Equal(alias, writerTable.GetName(), "table names should match")
}

func TestWriterTableCanSetIndex(t *testing.T) {
	assert := assert.New(t)
	require := require.New(t)

	writerTable := newTestWriterTable(t)
	require.NotNil(writerTable)

	idx := generateDefaultIndex(1024)
	writerTable.SetIndex(idx)
	assert.Equal(writerTable.GetIndex(), idx)
}

func TestWriterTableCanSetDataAllColumnNames(t *testing.T) {
	assert := assert.New(t)
	require := require.New(t)

	columns := generateWriterColumnsOfAllTypes()

	handle := newTestHandle(t)

	table, err := createTableOfWriterColumnsAndDefaultShardSize(handle, columns)
	require.NoError(err)

	writerTable, err := NewWriterTable(table.alias, columns)
	require.NoError(err)
	require.NotNil(writerTable)

	idx := generateDefaultIndex(1024)
	writerTable.SetIndex(idx)

	datas, err := generateWriterDatas(len(idx), columns)
	require.NoError(err)
	err = writerTable.SetDatas(datas)

	if assert.Nil(err) {
		for i, inData := range datas {
			outData, err := writerTable.GetData(i)
			if assert.Nil(err) {
				assert.Equal(inData, outData, "expect data arrays to be identical")
			}
		}
	}
}

func TestWriterOptionsCanCreateNew(t *testing.T) {
	assert := assert.New(t)

	options := NewWriterOptions()

	assert.Equal(WriterPushModeTransactional, options.GetPushMode())
	assert.False(options.IsDropDuplicatesEnabled())
	assert.Empty(options.GetDropDuplicateColumns())
	assert.Equal(WriterDeduplicationModeDisabled, options.GetDeduplicationMode())
}

func TestWriterOptionsCanSetProperties(t *testing.T) {
	// Validates that we can adjust properties for the writer.
	//
	// Currently validates that:
	// - we can adjust the push mode
	// - enable deduplication, either on all columns or based on specific columns.
	//
	// When new options are introduced, test cases should be added here.
	assert := assert.New(t)

	// Create options with fast push mode
	options := NewWriterOptions().WithPushMode(WriterPushModeFast)
	assert.Equal(options.GetPushMode(), WriterPushModeFast)

	// Create options with deduplication based on all columns
	options = NewWriterOptions().EnableDropDuplicates()
	if assert.Equal(options.IsDropDuplicatesEnabled(), true) {
		// And then we also expect an empty array of to-deduplicate columns
		cols := options.GetDropDuplicateColumns()
		assert.Empty(cols)
	}

	// Create options with deduplication based on specific columns
	cols := []string{"col1", "col2"}
	options = NewWriterOptions().EnableDropDuplicatesOn(cols)
	if assert.Equal(options.IsDropDuplicatesEnabled(), true) {
		// And then we also expect an empty array of to-deduplicate columns
		cols_ := options.GetDropDuplicateColumns()
		assert.Equal(cols_, cols)
	}

	// Verify that deduplication mode defaults to drop when enabled
	assert.Equal(WriterDeduplicationModeDrop, options.GetDeduplicationMode())

	// Setting deduplication mode explicitly to upsert
	options = options.WithDeduplicationMode(WriterDeduplicationModeUpsert)
	assert.Equal(WriterDeduplicationModeUpsert, options.GetDeduplicationMode())

	// Verify write-through flag manipulation
	options = NewWriterOptions()
	assert.True(options.IsWriteThroughEnabled())

	options = options.DisableWriteThrough()
	assert.False(options.IsWriteThroughEnabled())
	assert.False(options.IsAsyncClientPushEnabled())

	// enable async first then re-enable write through
	options = options.EnableAsyncClientPush().EnableWriteThrough()
	assert.True(options.IsAsyncClientPushEnabled())
	assert.True(options.IsWriteThroughEnabled())

	// disable only write through; async should remain
	options = options.DisableWriteThrough()
	assert.False(options.IsWriteThroughEnabled())
	assert.True(options.IsAsyncClientPushEnabled())

	// disable async; write-through untouched
	options = options.DisableAsyncClientPush()
	assert.False(options.IsAsyncClientPushEnabled())
}

func TestWriterCanCreateNew(t *testing.T) {
	assert := assert.New(t)

	// Create a new writer
	writer := NewWriterWithDefaultOptions()

	// Validate that the writer is not nil
	assert.NotNil(writer)
}

func TestWriterCanCreateWithOptions(t *testing.T) {
	assert := assert.New(t)

	// Create a new writer with options
	writer := NewWriter(NewWriterOptions())

	// Validate that the writer is not nil
	assert.NotNil(writer)
}

func TestWriterOptionsUpsertRequiresColumns(t *testing.T) {
	assert := assert.New(t)
	require := require.New(t)

	// Writer with upsert mode but no deduplication columns
	opts := NewWriterOptions().WithDeduplicationMode(WriterDeduplicationModeUpsert)
	writer := NewWriter(opts)

	tbl := newTestWriterTable(t)
	tbl.SetIndex(generateDefaultIndex(1024))
	datas, err := generateWriterDatas(1024, tbl.columnInfoByOffset)

	require.NoError(err)
	require.NoError(tbl.SetDatas(datas))
	require.NoError(writer.SetTable(tbl))

	handle := newTestHandle(t)

	err = writer.Push(handle)
	assert.Error(err, "expect error when enabling upsert without columns")
}

// Tests successful addition of a table to the writer
func TestWriterCanAddTable(t *testing.T) {
	assert := assert.New(t)
	require := require.New(t)

	// Create a new writer
	writer := newTestWriter(t)

	// Create a new table
	writerTable := newTestWriterTable(t)

	// Add the table to the writer
	err := writer.SetTable(writerTable)
	require.NoError(err)

	require.Equal(writer.Length(), 1, "expect one table in the writer")

	writerTable_, err := writer.GetTable(writerTable.GetName())

	require.NoError(err)
	assert.Equal(writerTable, writerTable_, "expect tables to be identical")
}

// Tests that adding a table with the same name twice returns an error
func TestWriterCannotAddTableTwice(t *testing.T) {
	assert := assert.New(t)

	// Create a new writer
	writer := newTestWriter(t)

	// Create a new table
	writerTable := newTestWriterTable(t)

	// Add the table to the writer
	err := writer.SetTable(writerTable)
	if assert.NoError(err) {
		assert.Equal(writer.Length(), 1, "expect one table in the writer")

		err = writer.SetTable(writerTable)
		assert.NotNil(err, "expect error when adding the same table twice")
	}
}

// Tests that adding a table with the same name twice returns an error
func TestWriterReturnsErrorIfTableNotFound(t *testing.T) {
	assert := assert.New(t)

	// Create a new writer
	writer := newTestWriter(t)

	// Create a new table
	tableName := generateDefaultAlias()
	_, err := writer.GetTable(tableName)
	assert.Error(err, "expect error when getting a non-existing table")
}

func TestWriterCanAddMultipleTables(t *testing.T) {
	assert := assert.New(t)
	require := require.New(t)

	// Create a new writer
	writer := newTestWriter(t)

	// Create two new tables with identical schema
	writerTable1 := newTestWriterTable(t)
	cols := make([]WriterColumn, len(writerTable1.columnInfoByOffset))
	copy(cols, writerTable1.columnInfoByOffset)
	writerTable2, err := NewWriterTable(generateDefaultAlias(), cols)
	require.NoError(err)

	// Add the first table to the writer
	err = writer.SetTable(writerTable1)
	require.NoError(err)

	err = writer.SetTable(writerTable2)
	require.NoError(err)

	assert.Equal(writer.Length(), 2, "expect two tables in the writer")
}

// TestWriterSetTableSchemaConsistency verifies that SetTable rejects tables
// whose column schema differs from previously added tables.
func TestWriterSetTableSchemaConsistency(t *testing.T) {
	assert := assert.New(t)
	require := require.New(t)

	writer := newTestWriter(t)

	// First table with integer columns
	cols1 := generateWriterColumnsOfType(2, TsColumnInt64)
	tbl1, err := NewWriterTable(generateDefaultAlias(), cols1)
	require.NoError(err)
	require.NoError(writer.SetTable(tbl1))

	// Second table with a different schema
	cols2 := generateWriterColumnsOfType(2, TsColumnDouble)
	tbl2, err := NewWriterTable(generateDefaultAlias(), cols2)
	require.NoError(err)
	err = writer.SetTable(tbl2)

	assert.NotNil(err, "expect error when table schemas differ")
}

// Tests that the writer returns an error when invoking Push() without adding any tables
func TestWriterReturnsErrorIfNoTables(t *testing.T) {
	assert := assert.New(t)

	// Create a new writer
	writer := newTestWriter(t)

	// Push the writer
	handle := newTestHandle(t)

	err := writer.Push(handle)
	assert.NotNil(err, "expect error when pushing an empty writer")
}

// Test that the batch writer can push into a table without issues.
// TestWriterOptionsGenerator ensures the options generator only emits valid configurations.
func TestWriterOptionsGenerator(t *testing.T) {
	rapid.Check(t, func(rt *rapid.T) {
		opts := genWriterOptions(rt)
		require.True(rt, opts.IsValid())
	})
}

// TestWriterCanPushTables verifies the writer can push one or more tables using random options.
func TestWriterCanPushTables(t *testing.T) {
	rapid.Check(t, func(rt *rapid.T) {
		handle := newTestHandle(t)

		WithGCAndHandle(rt, handle, "TestWriterCanPushTables", func() {
			tables := genPopulatedTables(rt, handle)

			writer := NewWriter(genWriterOptions(rt))
			for _, wt := range tables {
				require.NoError(rt, writer.SetTable(wt))
			}

			require.NoError(rt, writer.Push(handle))
		})
	})
}

func TestWriterCanDeduplicate(t *testing.T) {
	handle := newTestHandle(t)

	rapid.Check(t, func(rt *rapid.T) {
		WithGCAndHandle(rt, handle, "TestWriterCanDeduplicate", func() {
			assert := assert.New(rt)
			require := require.New(rt)

			tables := genPopulatedTables(rt, handle)

			names := writerTableNames(tables)
			columns := writerTablesColumns(tables)
			columnNames := columnNamesFromWriterColumns(columns)

			// Initial push without deduplication.
			writer := NewWriterWithDefaultOptions()
			for _, wt := range tables {
				require.NoError(writer.SetTable(wt))
			}
			require.NoError(writer.Push(handle))

			opts := NewReaderOptions().WithTables(names).WithColumns(columnNames)
			reader, err := NewReader(handle, opts)
			require.NoError(err)
			defer reader.Close()

			baseData, err := reader.FetchAll()
			require.NoError(err)
			assertWriterTablesEqualReaderChunks(rt, tables, names, baseData)

			// Push again with deduplication enabled.
			writer = NewWriter(NewWriterOptions().EnableDropDuplicates())
			for _, wt := range tables {
				require.NoError(writer.SetTable(wt))
			}
			require.NoError(writer.Push(handle))

			reader2, err := NewReader(handle, opts)
			require.NoError(err)
			defer reader2.Close()
			dedupData, err := reader2.FetchAll()
			require.NoError(err)

			assertWriterTablesEqualReaderChunks(rt, tables, names, dedupData)

			// Push once more without deduplication.
			writer = NewWriterWithDefaultOptions()
			for _, wt := range tables {
				require.NoError(writer.SetTable(wt))
			}
			require.NoError(writer.Push(handle))

			// Verify each table now contains twice the original rows.
			for _, wt := range tables {
				rcOpts := NewReaderOptions().WithTables([]string{wt.GetName()}).WithColumns(columnNames)
				r, err := NewReader(handle, rcOpts)
				require.NoError(err)
				data, err := r.FetchAll()
				r.Close()
				require.NoError(err)

				assert.Equal(wt.RowCount()*2, data.RowCount())
			}
		})
	})
}

// TestWriterCGOSafety validates that our CGO implementation works correctly
// with strict CGO checking enabled (GOEXPERIMENT=cgocheck2).
// This test exercises all column types to ensure proper memory management.
func TestWriterCGOSafety(t *testing.T) {
	assert := assert.New(t)
	require := require.New(t)

	h := newTestHandle(t)

	w := NewWriterWithDefaultOptions()

	// Create table with all column types
	cols := []WriterColumn{
		{ColumnName: "int_col", ColumnType: TsColumnInt64},
		{ColumnName: "double_col", ColumnType: TsColumnDouble},
		{ColumnName: "string_col", ColumnType: TsColumnString},
		{ColumnName: "blob_col", ColumnType: TsColumnBlob},
		{ColumnName: "timestamp_col", ColumnType: TsColumnTimestamp},
	}

	// Create the table in QuasarDB first
	tsTable, err := createTableOfWriterColumnsAndDefaultShardSize(h, cols)
	require.NoError(err)

	table, err := NewWriterTable(tsTable.alias, cols)
	require.NoError(err)

	// Set index with a single timestamp
	now := time.Now()
	table.SetIndex([]time.Time{now})

	// Set data for each column type
	_ = table.SetData(0, &ColumnDataInt64{xs: []int64{42}})
	_ = table.SetData(1, &ColumnDataDouble{xs: []float64{3.14}})
	_ = table.SetData(2, &ColumnDataString{xs: []string{"test string"}})
	_ = table.SetData(3, &ColumnDataBlob{xs: [][]byte{[]byte("blob data")}})
	timestampData := NewColumnDataTimestamp([]time.Time{now})
	_ = table.SetData(4, &timestampData)

	err = w.SetTable(table)
	require.NoError(err)

	// This should pass with GOEXPERIMENT=cgocheck2
	// The test validates that no Go pointers are incorrectly passed to C
	err = w.Push(h)
	assert.NoError(err, "Push should succeed with strict CGO checking")

	// Verify data was written correctly by reading it back
	opts := NewReaderOptions().
		WithTables([]string{tsTable.alias}).
		WithColumns([]string{"int_col", "double_col", "string_col", "blob_col", "timestamp_col"})

	reader, err := NewReader(h, opts)
	require.NoError(err)
	defer reader.Close()

	data, err := reader.FetchAll()
	require.NoError(err)
	assert.Equal(1, data.RowCount(), "Should have written 1 row")
}

// TestWriterEmptyData tests edge case with empty tables to ensure
// CGO safety is maintained even with no data.
func TestWriterEmptyData(t *testing.T) {
	assert := assert.New(t)
	require := require.New(t)

	h := newTestHandle(t)

	w := NewWriterWithDefaultOptions()

	// Test with empty table
	cols := []WriterColumn{
		{ColumnName: "col1", ColumnType: TsColumnInt64},
	}

	// Create the table in QuasarDB first
	tsTable, err := createTableOfWriterColumnsAndDefaultShardSize(h, cols)
	require.NoError(err)

	table, err := NewWriterTable(tsTable.alias, cols)
	require.NoError(err)
	// No data set - table is empty

	err = w.SetTable(table)
	require.NoError(err)

	err = w.Push(h)
	// Should handle empty data gracefully - writer requires at least one row
	assert.Error(err, "Should error when pushing empty table")
}

// TestWriterLargeData tests with larger datasets to ensure no CGO issues at scale.
// This test is particularly important for validating memory management and
// pointer safety with bulk operations.
func TestWriterLargeData(t *testing.T) {
	h := newTestHandle(t)

	WithGCAndHandle(t, h, "TestWriterLargeData", func() {
		assert := assert.New(t)
		require := require.New(t)

		w := NewWriterWithDefaultOptions()

		// Create large dataset
		const rowCount = 10000
		timestamps := make([]time.Time, rowCount)
		values := make([]float64, rowCount)

		baseTime := time.Now()
		for i := range rowCount {
			timestamps[i] = baseTime.Add(time.Duration(i) * time.Second)
			values[i] = float64(i) * 1.23
		}

		cols := []WriterColumn{
			{ColumnName: "value", ColumnType: TsColumnDouble},
		}

		// Create the table in QuasarDB first
		tsTable, err := createTableOfWriterColumnsAndDefaultShardSize(h, cols)
		require.NoError(err)

<<<<<<< HEAD
	table.SetIndex(timestamps)
	_ = table.SetData(0, &ColumnDataDouble{xs: values})
=======
		table, err := NewWriterTable(tsTable.alias, cols)
		require.NoError(err)
>>>>>>> ae71c7ef

		table.SetIndex(timestamps)
		table.SetData(0, &ColumnDataDouble{xs: values})

		err = w.SetTable(table)
		require.NoError(err)

		// This tests that our CGO implementation can handle large amounts
		// of data without violating pointer safety rules
		err = w.Push(h)
		assert.NoError(err, "Push should succeed with large dataset")

		// Verify we can read the data back
		opts := NewReaderOptions().
			WithTables([]string{tsTable.alias}).
			WithColumns([]string{"value"})

		reader, err := NewReader(h, opts)
		require.NoError(err)
		defer reader.Close()

		data, err := reader.FetchAll()
		require.NoError(err)
		assert.Equal(rowCount, data.RowCount(), "Should have written all rows")
	})
}

// TestWriterMixedStringLengths tests string columns with various lengths
// to ensure proper memory handling for variable-length data.
// This is important for CGO safety as strings require special handling.
func TestWriterMixedStringLengths(t *testing.T) {
	assert := assert.New(t)
	require := require.New(t)

	h := newTestHandle(t)

	w := NewWriterWithDefaultOptions()

	// Create strings of various lengths including empty strings
	strings := []string{
		"",            // empty string
		"a",           // single char
		"hello world", // normal string
		"a very long string that contains many characters to test memory allocation", // long string
		"string with unicode: 你好世界 🌍",                                                // unicode string
	}

	timestamps := make([]time.Time, len(strings))
	baseTime := time.Now()
	for i := range timestamps {
		timestamps[i] = baseTime.Add(time.Duration(i) * time.Second)
	}

	cols := []WriterColumn{
		{ColumnName: "text", ColumnType: TsColumnString},
	}

	// Create the table in QuasarDB first
	tsTable, err := createTableOfWriterColumnsAndDefaultShardSize(h, cols)
	require.NoError(err)

	table, err := NewWriterTable(tsTable.alias, cols)
	require.NoError(err)

	table.SetIndex(timestamps)
	_ = table.SetData(0, &ColumnDataString{xs: strings})

	err = w.SetTable(table)
	require.NoError(err)

	// This tests string handling with various lengths
	err = w.Push(h)
	assert.NoError(err, "Push should succeed with mixed string lengths")

	// Verify data integrity
	opts := NewReaderOptions().
		WithTables([]string{tsTable.alias}).
		WithColumns([]string{"text"})

	reader, err := NewReader(h, opts)
	require.NoError(err)
	defer reader.Close()

	data, err := reader.FetchAll()
	require.NoError(err)
	assert.Equal(len(strings), data.RowCount(), "Should have written all string rows")
}

// TestWriterMixedBlobSizes tests blob columns with various sizes
// to ensure proper memory handling for binary data.
// This complements the string test for variable-length data types.
func TestWriterMixedBlobSizes(t *testing.T) {
	assert := assert.New(t)
	require := require.New(t)

	h := newTestHandle(t)

	w := NewWriterWithDefaultOptions()

	// Create blobs of various sizes including empty blobs
	blobs := [][]byte{
		{},                             // empty blob
		{0x00},                         // single byte
		{0x01, 0x02, 0x03, 0x04, 0x05}, // small blob
		make([]byte, 1024),             // 1KB blob
		make([]byte, 16*1024),          // 16KB blob
	}

	// Fill larger blobs with pattern data
	for i := range blobs[3] {
		blobs[3][i] = byte(i % 256)
	}
	for i := range blobs[4] {
		blobs[4][i] = byte((i * 3) % 256)
	}

	timestamps := make([]time.Time, len(blobs))
	baseTime := time.Now()
	for i := range timestamps {
		timestamps[i] = baseTime.Add(time.Duration(i) * time.Second)
	}

	cols := []WriterColumn{
		{ColumnName: "data", ColumnType: TsColumnBlob},
	}

	// Create the table in QuasarDB first
	tsTable, err := createTableOfWriterColumnsAndDefaultShardSize(h, cols)
	require.NoError(err)

	table, err := NewWriterTable(tsTable.alias, cols)
	require.NoError(err)

	table.SetIndex(timestamps)
	_ = table.SetData(0, &ColumnDataBlob{xs: blobs})

	err = w.SetTable(table)
	require.NoError(err)

	// This tests blob handling with various sizes
	err = w.Push(h)
	assert.NoError(err, "Push should succeed with mixed blob sizes")

	// Verify data integrity
	opts := NewReaderOptions().
		WithTables([]string{tsTable.alias}).
		WithColumns([]string{"data"})

	reader, err := NewReader(h, opts)
	require.NoError(err)
	defer reader.Close()

	data, err := reader.FetchAll()
	require.NoError(err)
	assert.Equal(len(blobs), data.RowCount(), "Should have written all blob rows")
}

// TestWriterEdgeCases tests empty data handling and nil safety for all column types.
// This is a high-level integration test focusing on edge cases that provide real user value.
func TestWriterEdgeCases(t *testing.T) {
	assert := assert.New(t)
	require := require.New(t)

	h := newTestHandle(t)

	testCases := []struct {
		name         string
		columnType   TsColumnType
		createEmpty  func() ColumnData
		createSample func() ColumnData
	}{
		{
			name:         "Int64",
			columnType:   TsColumnInt64,
			createEmpty:  func() ColumnData { return &ColumnDataInt64{xs: []int64{}} },
			createSample: func() ColumnData { return &ColumnDataInt64{xs: []int64{42}} },
		},
		{
			name:         "Double",
			columnType:   TsColumnDouble,
			createEmpty:  func() ColumnData { return &ColumnDataDouble{xs: []float64{}} },
			createSample: func() ColumnData { return &ColumnDataDouble{xs: []float64{3.14}} },
		},
		{
			name:       "Timestamp",
			columnType: TsColumnTimestamp,
			createEmpty: func() ColumnData {
				c := NewColumnDataTimestamp([]time.Time{})

				return &c
			},
			createSample: func() ColumnData {
				c := NewColumnDataTimestamp([]time.Time{time.Now()})

				return &c
			},
		},
		{
			name:         "Blob",
			columnType:   TsColumnBlob,
			createEmpty:  func() ColumnData { return &ColumnDataBlob{xs: [][]byte{}} },
			createSample: func() ColumnData { return &ColumnDataBlob{xs: [][]byte{{0x01, 0x02}}} },
		},
		{
			name:         "String",
			columnType:   TsColumnString,
			createEmpty:  func() ColumnData { return &ColumnDataString{xs: []string{}} },
			createSample: func() ColumnData { return &ColumnDataString{xs: []string{"test"}} },
		},
	}

	for _, tc := range testCases {
		t.Run(tc.name+"_EmptyData", func(t *testing.T) {
			// Test empty data handling through writer.Push()
			cols := []WriterColumn{
				{ColumnName: "data", ColumnType: tc.columnType},
			}

			// Create table in QuasarDB
			tsTable, err := createTableOfWriterColumnsAndDefaultShardSize(h, cols)
			require.NoError(err)

			table, err := NewWriterTable(tsTable.alias, cols)
			require.NoError(err)

			// Set empty data
			err = table.SetData(0, tc.createEmpty())
			require.NoError(err)

			w := NewWriterWithDefaultOptions()
			err = w.SetTable(table)
			require.NoError(err)

			// Push should handle empty data gracefully
			err = w.Push(h)
			// Writer requires at least one row, so empty data should error
			assert.Error(err, "Should error when pushing empty data for "+tc.name)
		})

		t.Run(tc.name+"_NilSafety", func(t *testing.T) {
			// Test nil handle scenarios - should panic
			cols := []WriterColumn{
				{ColumnName: "data", ColumnType: tc.columnType},
			}

			// Create table in QuasarDB
			tsTable, err := createTableOfWriterColumnsAndDefaultShardSize(h, cols)
			require.NoError(err)

			table, err := NewWriterTable(tsTable.alias, cols)
			require.NoError(err)

			// Set some data and index
			table.SetIndex([]time.Time{time.Now()})
			err = table.SetData(0, tc.createSample())
			require.NoError(err)

			w := NewWriterWithDefaultOptions()
			err = w.SetTable(table)
			require.NoError(err)

			// Test pushing with nil handle - should panic due to qdbCopyString
			assert.Panics(func() {
				_ = w.Push(HandleType{})
			}, "Should panic when pushing with nil handle for "+tc.name)
		})
	}
}<|MERGE_RESOLUTION|>--- conflicted
+++ resolved
@@ -513,16 +513,11 @@
 		tsTable, err := createTableOfWriterColumnsAndDefaultShardSize(h, cols)
 		require.NoError(err)
 
-<<<<<<< HEAD
-	table.SetIndex(timestamps)
-	_ = table.SetData(0, &ColumnDataDouble{xs: values})
-=======
 		table, err := NewWriterTable(tsTable.alias, cols)
 		require.NoError(err)
->>>>>>> ae71c7ef
 
 		table.SetIndex(timestamps)
-		table.SetData(0, &ColumnDataDouble{xs: values})
+		_ = table.SetData(0, &ColumnDataDouble{xs: values})
 
 		err = w.SetTable(table)
 		require.NoError(err)
